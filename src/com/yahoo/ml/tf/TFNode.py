--- conflicted
+++ resolved
@@ -89,27 +89,6 @@
 
   return (cluster, server)
 
-<<<<<<< HEAD
-def next_batch(mgr, batch_size, qname='input'):
-    """
-    Invoked from the user-supplied TensorFlow main function, which should have been launched as a background thread in the start() method
-    with a multiprocessing.Manager as an argument.  This Manager and a unique queue name must be supplied to this function.
-    """
-    logging.debug("next_batch() invoked")
-    queue = mgr.get_queue(qname)
-    batch = []
-    while len(batch) < batch_size:
-        item = queue.get(block=True)
-        if item is None:
-            logging.info("next_batch() got None")
-            queue.task_done()
-            break;
-        elif type(item) is marker.EndPartition:
-            logging.info("next_batch() got EndPartition")
-            queue.task_done()
-            if len(batch) > 0:
-              break;
-=======
 
 class TFNode(object):
     def __init__(self, mgr, batch_size, train_mode, qname_in='input', qname_out='output'):
@@ -149,7 +128,6 @@
         if self.train_mode:
             if size < self.batch_size:
                 self.state = 2
->>>>>>> fdf88cde
         else:
             if size == self.batch_size:
                 self.state = 0
