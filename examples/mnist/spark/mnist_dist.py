--- conflicted
+++ resolved
@@ -38,14 +38,7 @@
   # Get TF cluster and server instances
   cluster, server = TFNode.start_cluster_server(ctx, 1, args.rdma)
 
-<<<<<<< HEAD
-  def feed_dict():
-    # Get a batch of examples from spark data feeder job
-    batch = TFNode.next_batch(ctx.mgr, batch_size)
-
-=======
   def feed_dict(batch):
->>>>>>> fdf88cde
     # Convert from [(images, labels)] to two numpy arrays of the proper type
     images = []
     labels = []
@@ -141,28 +134,13 @@
         # See `tf.train.SyncReplicasOptimizer` for additional details on how to
         # perform *synchronous* training.
         feed = {x: batch_xs, y_: batch_ys}
-<<<<<<< HEAD
 
-        if len(batch_xs) == 0:
-          print("done feeding")
-          break
-
-=======
->>>>>>> fdf88cde
         if args.mode == "train":
           _, step = sess.run([train_op, global_step], feed_dict=feed)
           # print accuracy and save model checkpoint to HDFS every 100 steps
           if (step % 100 == 0):
             print("{0} step: {1} accuracy: {2}".format(datetime.now().isoformat(), step, sess.run(accuracy,{x: batch_xs, y_: batch_ys})))
         else: # args.mode == "inference"
-<<<<<<< HEAD
-            labels, preds, acc = sess.run([label, prediction, accuracy], feed_dict=feed)
-
-            results = ["{0} Label: {1}, Prediction: {2}".format(datetime.now().isoformat(), l, p) for l,p in zip(labels,preds)]
-            TFNode.batch_results(ctx.mgr, results)
-            print("acc: {0}".format(acc))
-
-=======
           labels, preds, acc = sess.run([label, prediction, accuracy], feed_dict=feed)
 
           results = ["{0} Label: {1}, Prediction: {2}".format(datetime.now().isoformat(), l, p) for l,p in zip(labels,preds)]
@@ -170,7 +148,7 @@
           print("acc: {0}".format(acc))
 
         batch_xs, batch_ys = feed_dict(tfnode.next_batch())
->>>>>>> fdf88cde
+
       if sv.should_stop() or step >= args.steps:
         tfnode.terminate()
 
